--- conflicted
+++ resolved
@@ -135,13 +135,8 @@
  *	remove collator added by WT_CONNECTION->add_collator,
  *	only used internally.
  */
-<<<<<<< HEAD
-static int
-__conn_remove_collator(WT_CONNECTION_IMPL *conn, WT_NAMED_COLLATOR *ncoll)
-=======
-void
+int
 __wt_conn_remove_collator(WT_CONNECTION_IMPL *conn, WT_NAMED_COLLATOR *ncoll)
->>>>>>> 6def9332
 {
 	WT_SESSION_IMPL *session;
 	WT_DECL_RET;
@@ -204,14 +199,9 @@
  *	remove compressor added by WT_CONNECTION->add_compressor,
  *	only used internally.
  */
-<<<<<<< HEAD
-static int
-__conn_remove_compressor(WT_CONNECTION_IMPL *conn, WT_NAMED_COMPRESSOR *ncomp)
-=======
-void
+int
 __wt_conn_remove_compressor(
     WT_CONNECTION_IMPL *conn, WT_NAMED_COMPRESSOR *ncomp)
->>>>>>> 6def9332
 {
 	WT_SESSION_IMPL *session;
 	WT_DECL_RET;
@@ -273,14 +263,9 @@
  *	remove compressor added by WT_CONNECTION->add_compressor,
  *	only used internally.
  */
-<<<<<<< HEAD
-static int
-__conn_remove_data_source(WT_CONNECTION_IMPL *conn, WT_NAMED_DATA_SOURCE *ndsrc)
-=======
-void
+int
 __wt_conn_remove_data_source(
     WT_CONNECTION_IMPL *conn, WT_NAMED_DATA_SOURCE *ndsrc)
->>>>>>> 6def9332
 {
 	WT_DECL_RET;
 	WT_SESSION_IMPL *session;
@@ -398,37 +383,6 @@
 		if (!F_ISSET(s, WT_SESSION_INTERNAL))
 			__wt_free(session, s->hazard);
 
-<<<<<<< HEAD
-	/*
-	 * Shut down server threads other than the eviction server, which is
-	 * needed later to close btree handles.  Some of these threads access
-	 * btree handles, so take care in ordering shutdown to make sure they
-	 * exit before files are closed.
-	 */
-	F_CLR(conn, WT_CONN_SERVER_RUN);
-	WT_TRET(__wt_checkpoint_destroy(conn));
-	WT_TRET(__wt_statlog_destroy(conn));
-
-	/* Clean up open LSM handles. */
-	WT_ERR(__wt_lsm_tree_close_all(session));
-
-	/* Close open data handles. */
-	WT_TRET(__wt_conn_dhandle_discard(conn));
-
-	/* Free memory for collators */
-	while ((ncoll = TAILQ_FIRST(&conn->collqh)) != NULL)
-		WT_TRET(__conn_remove_collator(conn, ncoll));
-
-	/* Free memory for compressors */
-	while ((ncomp = TAILQ_FIRST(&conn->compqh)) != NULL)
-		WT_TRET(__conn_remove_compressor(conn, ncomp));
-
-	/* Free memory for data sources */
-	while ((ndsrc = TAILQ_FIRST(&conn->dsrcqh)) != NULL)
-		WT_TRET(__conn_remove_data_source(conn, ndsrc));
-
-=======
->>>>>>> 6def9332
 	WT_TRET(__wt_connection_close(conn));
 
 	/* We no longer have a session, don't try to update it. */
