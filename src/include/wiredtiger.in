--- conflicted
+++ resolved
@@ -1795,99 +1795,63 @@
 #define	WT_STAT_CONN_BLOCK_READ				0
 /*! blocks written to a file */
 #define	WT_STAT_CONN_BLOCK_WRITE			1
-<<<<<<< HEAD
-/*! cache: tracked dirty bytes in the cache */
-#define	WT_STAT_CONN_CACHE_BYTES_DIRTY			2
-/*! cache: counted dirty bytes in the cache */
-#define	WT_STAT_CONN_CACHE_BYTES_DIRTY_CALC		3
-=======
 /*! bytes read from a file */
 #define	WT_STAT_CONN_BYTE_READ				2
 /*! bytes written to a file */
 #define	WT_STAT_CONN_BYTE_WRITE				3
->>>>>>> 404e639b
+/*! cache: tracked dirty bytes in the cache */
+#define	WT_STAT_CONN_CACHE_BYTES_DIRTY			4
+/*! cache: counted dirty bytes in the cache */
+#define	WT_STAT_CONN_CACHE_BYTES_DIRTY_CALC		5
 /*! cache: bytes currently held in the cache */
-#define	WT_STAT_CONN_CACHE_BYTES_INUSE			4
+#define	WT_STAT_CONN_CACHE_BYTES_INUSE			6
 /*! cache: maximum bytes configured */
-#define	WT_STAT_CONN_CACHE_BYTES_MAX			5
+#define	WT_STAT_CONN_CACHE_BYTES_MAX			7
 /*! cache: pages selected for eviction not evicted because of a hazard
  * reference */
-#define	WT_STAT_CONN_CACHE_EVICT_HAZARD			6
+#define	WT_STAT_CONN_CACHE_EVICT_HAZARD			8
 /*! cache: internal pages evicted */
-#define	WT_STAT_CONN_CACHE_EVICT_INTERNAL		7
+#define	WT_STAT_CONN_CACHE_EVICT_INTERNAL		9
 /*! cache: modified pages evicted */
-#define	WT_STAT_CONN_CACHE_EVICT_MODIFIED		8
+#define	WT_STAT_CONN_CACHE_EVICT_MODIFIED		10
 /*! cache: eviction server unable to reach eviction goal */
-#define	WT_STAT_CONN_CACHE_EVICT_SLOW			9
+#define	WT_STAT_CONN_CACHE_EVICT_SLOW			11
 /*! cache: unmodified pages evicted */
-#define	WT_STAT_CONN_CACHE_EVICT_UNMODIFIED		10
-<<<<<<< HEAD
+#define	WT_STAT_CONN_CACHE_EVICT_UNMODIFIED		12
 /*! cache: tracked dirty pages in the cache */
-#define	WT_STAT_CONN_CACHE_PAGES_DIRTY			11
+#define	WT_STAT_CONN_CACHE_PAGES_DIRTY			13
 /*! cache: counted dirty pages in the cache */
-#define	WT_STAT_CONN_CACHE_PAGES_DIRTY_CALC		12
+#define	WT_STAT_CONN_CACHE_PAGES_DIRTY_CALC		14
 /*! cache: pages currently held in the cache */
-#define	WT_STAT_CONN_CACHE_PAGES_INUSE			13
+#define	WT_STAT_CONN_CACHE_PAGES_INUSE			15
 /*! checkpoints */
-#define	WT_STAT_CONN_CHECKPOINT				14
+#define	WT_STAT_CONN_CHECKPOINT				16
 /*! condition wait calls */
-#define	WT_STAT_CONN_COND_WAIT				15
+#define	WT_STAT_CONN_COND_WAIT				17
 /*! files currently open */
-#define	WT_STAT_CONN_FILE_OPEN				16
+#define	WT_STAT_CONN_FILE_OPEN				18
 /*! total memory allocations */
-#define	WT_STAT_CONN_MEMALLOC				17
+#define	WT_STAT_CONN_MEMALLOC				19
 /*! total memory frees */
-#define	WT_STAT_CONN_MEMFREE				18
+#define	WT_STAT_CONN_MEMFREE				20
 /*! rwlock readlock calls */
-#define	WT_STAT_CONN_RWLOCK_RDLOCK			19
+#define	WT_STAT_CONN_RWLOCK_RDLOCK			21
 /*! rwlock writelock calls */
-#define	WT_STAT_CONN_RWLOCK_WRLOCK			20
+#define	WT_STAT_CONN_RWLOCK_WRLOCK			22
 /*! total read I/Os */
-#define	WT_STAT_CONN_TOTAL_READ_IO			21
+#define	WT_STAT_CONN_TOTAL_READ_IO			23
 /*! total write I/Os */
-#define	WT_STAT_CONN_TOTAL_WRITE_IO			22
+#define	WT_STAT_CONN_TOTAL_WRITE_IO			24
 /*! ancient transactions */
-#define	WT_STAT_CONN_TXN_ANCIENT			23
+#define	WT_STAT_CONN_TXN_ANCIENT			25
 /*! transactions */
-#define	WT_STAT_CONN_TXN_BEGIN				24
+#define	WT_STAT_CONN_TXN_BEGIN				26
 /*! transactions committed */
-#define	WT_STAT_CONN_TXN_COMMIT				25
+#define	WT_STAT_CONN_TXN_COMMIT				27
 /*! transaction failures due to cache overflow */
-#define	WT_STAT_CONN_TXN_FAIL_CACHE			26
+#define	WT_STAT_CONN_TXN_FAIL_CACHE			28
 /*! transactions rolled-back */
-#define	WT_STAT_CONN_TXN_ROLLBACK			27
-=======
-/*! cache: pages currently held in the cache */
-#define	WT_STAT_CONN_CACHE_PAGES_INUSE			11
-/*! checkpoints */
-#define	WT_STAT_CONN_CHECKPOINT				12
-/*! condition wait calls */
-#define	WT_STAT_CONN_COND_WAIT				13
-/*! files currently open */
-#define	WT_STAT_CONN_FILE_OPEN				14
-/*! total memory allocations */
-#define	WT_STAT_CONN_MEMALLOC				15
-/*! total memory frees */
-#define	WT_STAT_CONN_MEMFREE				16
-/*! rwlock readlock calls */
-#define	WT_STAT_CONN_RWLOCK_RDLOCK			17
-/*! rwlock writelock calls */
-#define	WT_STAT_CONN_RWLOCK_WRLOCK			18
-/*! total read I/Os */
-#define	WT_STAT_CONN_TOTAL_READ_IO			19
-/*! total write I/Os */
-#define	WT_STAT_CONN_TOTAL_WRITE_IO			20
-/*! ancient transactions */
-#define	WT_STAT_CONN_TXN_ANCIENT			21
-/*! transactions */
-#define	WT_STAT_CONN_TXN_BEGIN				22
-/*! transactions committed */
-#define	WT_STAT_CONN_TXN_COMMIT				23
-/*! transaction failures due to cache overflow */
-#define	WT_STAT_CONN_TXN_FAIL_CACHE			24
-/*! transactions rolled-back */
-#define	WT_STAT_CONN_TXN_ROLLBACK			25
->>>>>>> 404e639b
+#define	WT_STAT_CONN_TXN_ROLLBACK			29
 
 /*!
  * @}
